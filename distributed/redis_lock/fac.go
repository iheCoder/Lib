package redis_lock

import (
	"Lib/utils/retry"
	"time"

	"github.com/RussellLuo/timingwheel"
	"github.com/redis/go-redis/v9"
)

<<<<<<< HEAD
var (
	defaultRetryOption = retry.RetryOptions{
		MaxRetries:     5,
		InitialBackoff: time.Millisecond * 100,
		MaxBackoff:     time.Minute,
	}
	defaultTTL = time.Second * 10
	defaultTW  = timingwheel.NewTimingWheel(time.Millisecond, 60*1000)
)

type FacOption func(f *LockFac)

type LockFac struct {
	client       *redis.Client
	ttl          time.Duration
	tw           *timingwheel.TimingWheel
	cancelSignal chan struct{}
	retryOptions *retry.RetryOptions
}

func WithTTL(ttl time.Duration) FacOption {
	return func(f *LockFac) {
		f.ttl = ttl
	}
}

func WithRetryOptions(options *retry.RetryOptions) FacOption {
	return func(f *LockFac) {
		f.retryOptions = options
	}
}

func WithTimingWheel(tw *timingwheel.TimingWheel) FacOption {
	return func(f *LockFac) {
		f.tw = tw
	}
}

func NewLockFac(client *redis.Client, options ...FacOption) *LockFac {
	fac := &LockFac{
		client:       client,
		cancelSignal: make(chan struct{}),
		tw:           defaultTW,
		retryOptions: &defaultRetryOption,
		ttl:          defaultTTL,
	}

	// apply options
	for _, option := range options {
		option(fac)
	}

	return fac
=======
const (
	defaultRenewCount = 10
)

type LockFac struct {
	client        *redis.Client
	ttl           time.Duration
	tw            *timingwheel.TimingWheel
	cancelSignal  chan struct{}
	maxRenewCount int
>>>>>>> 113e6682
}

func (f *LockFac) NewLock(key string) *RedisLock {
	// create a new lock
<<<<<<< HEAD
	lock := newRedisLock(f.client, key, f.ttl, f.retryOptions)
=======
	lock := newRedisLock(f.client, key, f.ttl, f.maxRenewCount)
>>>>>>> 113e6682

	// add to renew wheel
	timer := f.addToRenewWheel(lock)
	lock.addStopTimer(timer)

	return lock
}

func (f *LockFac) renew() {
	// start timing wheel
	f.tw.Start()
	defer f.tw.Stop()

	// wait for cancel signal
	<-f.cancelSignal
}

func (f *LockFac) addToRenewWheel(l *RedisLock) *timingwheel.Timer {
	return f.tw.ScheduleFunc(&lockExpireScheduler{ttl: genRenewScanInterval(l.ttl)}, func() {
		l.doRenew()
	})
}

// genRenewScanInterval generates the interval for scanning the renew wheel.
// It should be half of the lock's TTL.
func genRenewScanInterval(ttl time.Duration) time.Duration {
	return ttl / 2
}<|MERGE_RESOLUTION|>--- conflicted
+++ resolved
@@ -8,7 +8,6 @@
 	"github.com/redis/go-redis/v9"
 )
 
-<<<<<<< HEAD
 var (
 	defaultRetryOption = retry.RetryOptions{
 		MaxRetries:     5,
@@ -21,12 +20,17 @@
 
 type FacOption func(f *LockFac)
 
+const (
+	defaultRenewCount = 10
+)
+
 type LockFac struct {
-	client       *redis.Client
-	ttl          time.Duration
-	tw           *timingwheel.TimingWheel
-	cancelSignal chan struct{}
-	retryOptions *retry.RetryOptions
+	client        *redis.Client
+	ttl           time.Duration
+	tw            *timingwheel.TimingWheel
+	cancelSignal  chan struct{}
+	retryOptions  *retry.RetryOptions
+	maxRenewCount int
 }
 
 func WithTTL(ttl time.Duration) FacOption {
@@ -62,27 +66,11 @@
 	}
 
 	return fac
-=======
-const (
-	defaultRenewCount = 10
-)
-
-type LockFac struct {
-	client        *redis.Client
-	ttl           time.Duration
-	tw            *timingwheel.TimingWheel
-	cancelSignal  chan struct{}
-	maxRenewCount int
->>>>>>> 113e6682
 }
 
 func (f *LockFac) NewLock(key string) *RedisLock {
 	// create a new lock
-<<<<<<< HEAD
-	lock := newRedisLock(f.client, key, f.ttl, f.retryOptions)
-=======
-	lock := newRedisLock(f.client, key, f.ttl, f.maxRenewCount)
->>>>>>> 113e6682
+	lock := newRedisLock(f.client, key, f.ttl, f.retryOptions, f.maxRenewCount)
 
 	// add to renew wheel
 	timer := f.addToRenewWheel(lock)
