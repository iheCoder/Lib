package redis_lock

import (
	"Lib/utils/retry"
	"context"
	"github.com/RussellLuo/timingwheel"
	"github.com/redis/go-redis/v9"
	"time"
)

const (
	delLuaScript = `
	if redis.call("get", KEYS[1]) == ARGV[1] then
		return redis.call("del", KEYS[1])
	else
		return 0
	end
	`
)

type RedisLock struct {
<<<<<<< HEAD
	client       *redis.Client
	ttl          time.Duration
	key, value   string
	ctx          context.Context
	timer        *timingwheel.Timer
	retryOptions *retry.RetryOptions
}

func newRedisLock(client *redis.Client, key string, ttl time.Duration, options *retry.RetryOptions) *RedisLock {
	return &RedisLock{
		client:       client,
		ttl:          ttl,
		key:          key,
		value:        GenerateUniqueKey(),
		ctx:          context.Background(),
		retryOptions: options,
=======
	client        *redis.Client
	ttl           time.Duration
	key, value    string
	ctx           context.Context
	timer         *timingwheel.Timer
	retryOptions  retry.RetryOptions
	maxRenewCount int
	renewCount    int
}

func newRedisLock(client *redis.Client, key string, ttl time.Duration, maxRenewCount int) *RedisLock {
	return &RedisLock{
		client:        client,
		ttl:           ttl,
		key:           key,
		value:         GenerateUniqueKey(),
		ctx:           context.Background(),
		maxRenewCount: maxRenewCount,
>>>>>>> 113e6682
	}
}

func (l *RedisLock) addStopTimer(timer *timingwheel.Timer) {
	l.timer = timer
}

func (l *RedisLock) SetRetryOptions(options *retry.RetryOptions) {
	l.retryOptions = options
}

func (l *RedisLock) Lock() error {
	// retry to lock
	if err := retry.Retry(l.ctx, l.lock, *l.retryOptions); err != nil {
		return err
	}

	return nil
}

func (l *RedisLock) lock() error {
	return l.client.SetNX(l.ctx, l.key, l.value, l.ttl).Err()
}

func (l *RedisLock) Unlock() error {
	// cleanup renew goroutine
	defer l.cleanup()

	// try to unlock
	return l.client.Eval(l.ctx, delLuaScript, []string{l.key}, l.value).Err()
}

func (l *RedisLock) doRenew() error {
	// cleanup renew goroutine if renew count exceeds max renew
	defer func() {
		l.renewCount++
		if l.renewCount > l.maxRenewCount {
			l.cleanup()
		}
	}()

	// try to renew
	return l.client.Expire(l.ctx, l.key, l.ttl).Err()
}

func (l *RedisLock) cleanup() {
	// stop renew timer
	if l.timer != nil {
		l.timer.Stop()
	}
}<|MERGE_RESOLUTION|>--- conflicted
+++ resolved
@@ -19,43 +19,25 @@
 )
 
 type RedisLock struct {
-<<<<<<< HEAD
-	client       *redis.Client
-	ttl          time.Duration
-	key, value   string
-	ctx          context.Context
-	timer        *timingwheel.Timer
-	retryOptions *retry.RetryOptions
-}
-
-func newRedisLock(client *redis.Client, key string, ttl time.Duration, options *retry.RetryOptions) *RedisLock {
-	return &RedisLock{
-		client:       client,
-		ttl:          ttl,
-		key:          key,
-		value:        GenerateUniqueKey(),
-		ctx:          context.Background(),
-		retryOptions: options,
-=======
 	client        *redis.Client
 	ttl           time.Duration
 	key, value    string
 	ctx           context.Context
 	timer         *timingwheel.Timer
-	retryOptions  retry.RetryOptions
+	retryOptions  *retry.RetryOptions
 	maxRenewCount int
 	renewCount    int
 }
 
-func newRedisLock(client *redis.Client, key string, ttl time.Duration, maxRenewCount int) *RedisLock {
+func newRedisLock(client *redis.Client, key string, ttl time.Duration, options *retry.RetryOptions, maxRenewCount int) *RedisLock {
 	return &RedisLock{
 		client:        client,
 		ttl:           ttl,
 		key:           key,
 		value:         GenerateUniqueKey(),
 		ctx:           context.Background(),
+		retryOptions:  options,
 		maxRenewCount: maxRenewCount,
->>>>>>> 113e6682
 	}
 }
 
